module Network.Kademlia.Config
       ( KademliaConfig(..)
       , WithConfigT (..)
       , WithConfig
       , getConfig
       , usingConfigT
       , usingConfig
       , defaultConfig
       , defaultRoutingSharingN
       , defaultK
       ) where

import           Control.Monad.Identity (Identity (runIdentity))
import           Control.Monad.Reader (ReaderT (..), ask)
import           Control.Monad.Trans (MonadTrans)
import           Network.Kademlia.Utils (hour, minute)

data KademliaConfig = KademliaConfig {
      k               :: !Int  -- ^ @k@ nearest heighbours for query. Constant from paper.
    , expirationTime  :: !Int  -- ^ we delete a value after @expirationTime@ seconds has passed
    , storeValueTime  :: !Int  -- ^ we store all values stored in the node in the 'k' closest known nodes every @storeValueTime@ seconds
    , pingTime        :: !Int  -- ^ we ping all known nodes every @pingTime@ seconds to make sure they are still present
    , nbLookupNodes   :: !Int  -- ^ number of nodes to look in parallel during a lookup
                               --   also known as α in kademlia paper
    , msgSizeLimit    :: !Int  -- ^ upper bound on size of message transfered through
                               --   network; exceeding messages would be splitted
    , storeValues     :: !Bool -- ^ when this is False, we don't store anything in this node
    , routingSharingN :: !Int  -- ^ number of nodes from not closest to include int `returnNodes` responses (see [CSL-260])
    , bucketSize      :: !Int  -- ^ bucket size used by Node Storage Tree
    }

newtype WithConfigT m a = WithConfigT
     { getWithConfigT :: ReaderT KademliaConfig m a
     } deriving (Functor, Applicative, Monad, MonadTrans)

type WithConfig a = WithConfigT Identity a

getConfig :: Monad m => WithConfigT m KademliaConfig
getConfig = WithConfigT ask

usingConfigT :: WithConfigT m a -> KademliaConfig -> m a
usingConfigT f cfg = flip runReaderT cfg $ getWithConfigT f

usingConfig :: WithConfig a -> KademliaConfig -> a
usingConfig f cfg = runIdentity $ usingConfigT f cfg

defaultK :: Int
defaultK = 7

defaultRoutingSharingN :: Int
defaultRoutingSharingN = uncurry (+) $ defaultK `divMod` 2

defaultConfig :: KademliaConfig
defaultConfig = KademliaConfig
<<<<<<< HEAD
    { expirationTime = hour 1
    , storeValueTime = hour 1
    , pingTime       = minute 5
    , nbLookupNodes  = 3
    , msgSizeLimit   = 1200
    , storeValues    = True
    --, routingSharingN = defaultRoutingSharingN
    , routingSharingN = 0
    }

-- | @k@ nearest heighbours for query. Constant from paper.
--
-- [CSL-310]: This constant is not in 'KademliaConfig' currently because it's usages
-- are not convenient and required in many places. If we want to make it configurable
-- we can implement this as a /compile-time/ constant or put in config in /runtime/.
k :: Int
k = 5
=======
    { k               = defaultK
    , expirationTime  = hour 1
    , storeValueTime  = hour 1
    , pingTime        = minute 5
    , nbLookupNodes   = 3
    , msgSizeLimit    = 1200
    , storeValues     = True
    , routingSharingN = defaultRoutingSharingN
    , bucketSize      = 4
    }
>>>>>>> 61825df0
<|MERGE_RESOLUTION|>--- conflicted
+++ resolved
@@ -52,25 +52,6 @@
 
 defaultConfig :: KademliaConfig
 defaultConfig = KademliaConfig
-<<<<<<< HEAD
-    { expirationTime = hour 1
-    , storeValueTime = hour 1
-    , pingTime       = minute 5
-    , nbLookupNodes  = 3
-    , msgSizeLimit   = 1200
-    , storeValues    = True
-    --, routingSharingN = defaultRoutingSharingN
-    , routingSharingN = 0
-    }
-
--- | @k@ nearest heighbours for query. Constant from paper.
---
--- [CSL-310]: This constant is not in 'KademliaConfig' currently because it's usages
--- are not convenient and required in many places. If we want to make it configurable
--- we can implement this as a /compile-time/ constant or put in config in /runtime/.
-k :: Int
-k = 5
-=======
     { k               = defaultK
     , expirationTime  = hour 1
     , storeValueTime  = hour 1
@@ -80,5 +61,4 @@
     , storeValues     = True
     , routingSharingN = defaultRoutingSharingN
     , bucketSize      = 4
-    }
->>>>>>> 61825df0
+    }