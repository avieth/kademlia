{-|
Module      : Network.Kademlia.Tree
Description : Implementation of the Node Storage Tree

Network.Kademlia.Tree implements the Node Storage Tree used to store
and look up the known nodes.

This module is designed to be used as a qualified import.
-}

module Network.Kademlia.Tree
       ( NodeTree
       , create
       , insert
       , lookup
       , delete
       , handleTimeout
       , pickupRandom
       , findClosest
       , extractId
       , toView
       , toList
       , fold
       ) where

import Debug.Trace
import           Prelude                 hiding (lookup)

import           Control.Monad.Random    (evalRand)
import           Data.Binary             (Binary)
import qualified Data.List               as L (delete, find, genericTake)
import           GHC.Generics            (Generic)
import           System.Random           (StdGen)
import           System.Random.Shuffle   (shuffleM)

import           Network.Kademlia.Config (WithConfig, getConfig, k, bucketSize)
import           Network.Kademlia.Types  (ByteStruct, Node (..), Serialize (..),
                                          fromByteStruct, sortByDistanceTo, toByteStruct)

data NodeTree i = NodeTree ByteStruct (NodeTreeElem i)
    deriving (Generic)

data NodeTreeElem i = Split (NodeTreeElem i) (NodeTreeElem i)
                    | Bucket ([(Node i, Int)], [Node i])
    deriving (Generic)

type NodeTreeFunction i a = Int -> Bool -> ([(Node i, Int)], [Node i]) -> WithConfig a

instance Binary i => Binary (NodeTree i)

instance Binary i => Binary (NodeTreeElem i)


-- | Modify the position in the tree where the supplied id would be
modifyAt :: (Serialize i) =>
            NodeTree i -> i -> NodeTreeFunction i (NodeTreeElem i)
         -> WithConfig (NodeTree i)
modifyAt (NodeTree idStruct treeElem) nid f = do
    targetStruct <- toByteStruct nid
    newElems <- go idStruct targetStruct 0 True treeElem
    return $ NodeTree idStruct newElems
  where -- This function is partial, but we know that there will alwasys be a
        -- bucket at the end. Therefore, we don't have to check for empty
        -- ByteStructs
        --
        -- Apply the function to the position of the bucket
        go _ _ depth valid (Bucket b) = f depth valid b
        -- If the bit is a 0, go left
        go (i:is) (False:ts) depth valid (Split left right) = do
             new <- go is ts (depth + 1) (valid && not i) left
             return $ Split new right
        -- Otherwise, continue to the right
        go (i:is) (True:ts) depth valid (Split left right) = do
             new <- go is ts (depth + 1) (valid && i) right
             return $ Split left new
        go _ _ _ _ _ = error "Fundamental error in @go@ function at 'modifyAt'"

-- | Modify and apply a function at the position in the tree where the
--   supplied id would be
bothAt :: (Serialize i) =>
            NodeTree i -> i -> NodeTreeFunction i (NodeTreeElem i, a)
         -> WithConfig (NodeTree i, a)
bothAt (NodeTree idStruct treeElem) nid f = do
    targetStruct <- toByteStruct nid
    (newElems, val) <- go idStruct targetStruct 0 True treeElem
    return (NodeTree idStruct newElems, val)
    where -- This function is partial, but we know that there will alwasys be a
          -- bucket at the end. Therefore, we don't have to check for empty
          -- ByteStructs
          --
          -- Apply the function to the position of the bucket
          go _ _ depth valid (Bucket b) = f depth valid b
          -- If the bit is a 0, go left
          go (i:is) (False:ts) depth valid (Split left right) = do
               (new, val) <- go is ts (depth + 1) (valid && not i) left
               return (Split new right, val)
          -- Otherwise, continue to the right
          go (i:is) (True:ts) depth valid (Split left right) = do
               (new, val) <- go is ts (depth + 1) (valid && i) right
               return (Split left new, val)
          go _ _ _ _ _ = error "Fundamental error in @go@ function in 'bothAt'"

-- | Apply a function to the bucket the supplied id would be located in
applyAt :: (Serialize i) => NodeTree i -> i -> NodeTreeFunction i a -> WithConfig a
applyAt (NodeTree idStruct treeElem) nid f = do
    targetStruct <- toByteStruct nid
    go idStruct targetStruct 0 True treeElem
    where -- This function is partial for the same reason as in modifyAt
          --
          -- Apply the function
          go _ _ depth valid (Bucket b) = f depth valid b
          -- If the bit is a 0, go left
          go (i:is) (False:ts) depth valid (Split left _) =
               go is ts (depth + 1) (valid && not i) left
          -- Otherwise, continue to the right
          go (i:is) (True:ts) depth valid (Split _ right) =
               go is ts (depth + 1) (valid && i) right
          go _ _ _ _ _ = error "Fundamental error in @go@ function in 'applyAt'"

-- | Create a NodeTree corresponding to the id
create :: (Serialize i) => i -> WithConfig (NodeTree i)
create nid = NodeTree <$> (toByteStruct nid) <*> pure (Bucket ([], []))

-- | Lookup a node within a NodeTree
lookup :: (Serialize i, Eq i) => NodeTree i -> i -> WithConfig (Maybe (Node i))
lookup tree nid = applyAt tree nid f
    where f _ _ = return . L.find (idMatches nid) . map fst . fst

-- | Delete a Node corresponding to a supplied Id from a NodeTree
delete :: (Serialize i, Eq i) => NodeTree i -> i -> WithConfig (NodeTree i)
delete tree nid = modifyAt tree nid f
    where f _ _ (nodes, cache) =
              let deleted = filter (not . idMatches nid . fst) $ nodes
              in return $ Bucket (deleted, cache)

-- | Handle a timed out node by incrementing its timeoutCount and deleting it
--  if the count exceeds the limit. Also, return wether it's reasonable to ping
--  the node again.
handleTimeout :: (Serialize i, Eq i) => NodeTree i -> i -> WithConfig (NodeTree i, Bool)
handleTimeout tree nid = do
    bucketSize <- bucketSize <$> getConfig
    let f _ _ (nodes, cache) = return $ case L.find (idMatches nid . fst) nodes of
            -- Delete a node that exceeded the limit. Don't contact it again
            --   as it is now considered dead
            Just x@(_, bs) | bs == bucketSize -> (Bucket (L.delete x $ nodes, cache), False)
            -- Increment the timeoutCount
            Just x@(n, timeoutCount) ->
                 (Bucket ((n, timeoutCount + 1) : L.delete x nodes, cache), True)
            -- Don't contact an unknown node a second time
            Nothing -> (Bucket (nodes, cache), False)
    bothAt tree nid f

-- | Refresh the node corresponding to a supplied Id by placing it at the first
--   index of it's KBucket and reseting its timeoutCount, then return a Bucket
--   NodeTreeElem
refresh :: Eq i => Node i -> ([(Node i, Int)], [Node i]) -> NodeTreeElem i
refresh node (nodes, cache) =
         Bucket (case L.find (idMatches (nodeId node) . fst) nodes of
            Just x@(n, _) -> (n, 0) : L.delete x nodes
            _             -> nodes
            , cache)

-- | Insert a node into a NodeTree
<<<<<<< HEAD
insert :: (Serialize i, Eq i) => NodeTree i -> Node i -> NodeTree i
insert tree node = trace ("inserting " ++ show (peer node)) $ if applyAt tree (nodeId node) needsSplit
                   -- Split the tree before inserting, when it makes sense
                   then let splitTree = trace ("need split " ++ show (peer node)) split tree . nodeId $ node
                        in insert splitTree node
                   -- Insert the node
                   else modifyAt tree (nodeId node) doInsert

    where needsSplit depth valid (nodes, _) =
            let maxDepth = (length . toByteStruct . nodeId $ node) - 1
            in  -- A new node will be inserted
                node `notElem` map fst nodes &&
                -- The bucket is full
                length nodes >= k &&
                -- The bucket may be split
                (depth < 5 || valid) && depth <= maxDepth

          doInsert _ _ b@(nodes, cache)
            -- Refresh an already existing node
            | node `elem` map fst nodes = trace ("refresh " ++ show (peer node)) $ refresh node b
            -- Simply insert the node, if the bucket isn't full
            | length nodes < k = trace ("simple " ++ show (peer node)) $ Bucket ((node, 0):nodes, cache)
            -- Move the node to the first spot, if it's already cached
            | node `elem` cache = trace ("to_cache " ++ show (peer node)) $ Bucket (nodes, node : L.delete node cache)
            -- Cache the node and drop older ones, if necessary
            | otherwise = trace ("otherwise " ++ show (peer node)) $ Bucket (nodes, node : take 4 cache)
=======
insert :: (Serialize i, Eq i) => NodeTree i -> Node i -> WithConfig (NodeTree i)
insert tree node = do
    k <- k <$> getConfig
    bucketSize <- bucketSize <$> getConfig
    let needsSplit depth valid (nodes, _) = do
          maxDepth <- ((subtract 1) . length <$> toByteStruct (nodeId node))
          return $
            -- A new node will be inserted
            node `notElem` map fst nodes &&
            -- The bucket is full
            length nodes >= k &&
            -- The bucket may be split
            (depth < 5 || valid) && depth <= maxDepth

        doInsert _ _ b@(nodes, cache)
          -- Refresh an already existing node
          | node `elem` map fst nodes = return $ refresh node b
          -- Simply insert the node, if the bucket isn't full
          | length nodes < k = return $ Bucket ((node, 0):nodes, cache)
          -- Move the node to the first spot, if it's already cached
          | node `elem` cache = return $ Bucket (nodes, node : L.delete node cache)
          -- Cache the node and drop older ones, if necessary
          | otherwise = return $ Bucket (nodes, node : take bucketSize cache)
    r <- applyAt tree (nodeId node) needsSplit
    if r
    -- Split the tree before inserting, when it makes sense
    then let splitTree = split tree . nodeId $ node
         in flip insert node =<< splitTree
    -- Insert the node
    else modifyAt tree (nodeId node) doInsert

>>>>>>> 61825df0

-- | Split the KBucket the specified id would reside in into two and return a
--   Split NodeTreeElem
split :: (Serialize i) => NodeTree i -> i -> WithConfig (NodeTree i)
split tree splitId = modifyAt tree splitId g
    where g depth _ (nodes, cache) = do
            (leftNodes, rightNodes) <- splitBucket depth fst nodes
            (leftCache, rightCache) <- splitBucket depth id cache
            return $ Split
                (Bucket (leftNodes, leftCache))
                (Bucket (rightNodes, rightCache))

          -- Recursivly split the nodes into two buckets
          splitBucket _ _ []     = return ([], [])
          splitBucket i f (n:ns) = do
              bs <- toByteStruct . nodeId . f $ n
              let bit = bs !! i
              (left, right) <- splitBucket i f ns
              return $ if bit
                       then (left, n:right)
                       else (n:left, right)

-- | Returns @n@ random nodes from @all \\ ignoredList@.
pickupRandom
    :: (Eq i)
    => NodeTree i
    -> Int
    -> [Node i]
    -> StdGen
    -> [Node i]
pickupRandom _ 0 _ _ = []
pickupRandom tree n ignoreList randGen =
    let treeList      = toList tree
        notIgnored     = filter (`notElem` ignoreList) treeList
        shuffledNodes = evalRand (shuffleM notIgnored) randGen
    in L.genericTake n shuffledNodes

-- | Find the k closest Nodes to a given Id
findClosest
    :: (Serialize i)
    => NodeTree i
    -> i
    -> Int
    -> WithConfig [Node i]
findClosest (NodeTree idStruct treeElem) nid n = do
    let
        chooseClosest nodes = take n <$> (sortByDistanceTo nodes $ nid)

        -- This function is partial for the same reason as in modifyAt
        --
        -- Take the n closest nodes
        go _ _ (Bucket (nodes, _))
          | length nodes <= n = return $ map fst nodes
          | otherwise         = chooseClosest $ map fst nodes
        -- Take the closest nodes from the left child first, if those aren't
        -- enough, take the rest from the right
        go (_:is) (False:ts) (Split left right) = do
          result <- go is ts left
          if length result == n
          then return result
          else (result ++) <$> go is ts right
        -- Take the closest nodes from the right child first, if those aren't
        -- enough, take the rest from the left
        go (_:is) (True:ts) (Split left right) = do
          result <- go is ts right
          if length result == n
          then return result
          else (result ++) <$> go is ts left
        go _ _ _ = error "Fundamental error in @go@ function in 'findClosest'"

    targetStruct <- toByteStruct nid
    chooseClosest =<< go idStruct targetStruct treeElem

-- Extract original Id from NodeTree
extractId :: (Serialize i) => NodeTree i -> WithConfig i
extractId (NodeTree nid _) = fromByteStruct nid

-- | Helper function used for KBucket manipulation
idMatches :: (Eq i) => i -> Node i -> Bool
idMatches nid node = nid == nodeId node

-- | Turn the NodeTree into a list of buckets, ordered by distance to origin node
toView :: NodeTree i -> [[Node i]]
toView (NodeTree bs treeElems) = go bs treeElems []
    where -- If the bit is 0, go left, then right
          go (False:is) (Split left right) = go is left . go is right
          -- Else go right first
          go (True:is)  (Split left right) = go is right . go is left
          go _          (Split _    _    ) = error "toView: unexpected Split"
          go _          (Bucket (b, cache))    = trace ("bucket: " ++ show (map (peer.fst) b) ++ " cached: " ++ show (map peer cache)) (map fst b :)

-- | Turn the NodeTree into a list of nodes
toList :: NodeTree i -> [Node i]
toList = concat . toView

-- | Fold over the buckets
fold :: ([Node i] -> a -> a) -> a -> NodeTree i -> a
fold f start (NodeTree _ treeElems) = go start treeElems
    where go a (Split left right) = let a' = go a left in go a' right
          go a (Bucket b)         = f (map fst . fst $ b) a<|MERGE_RESOLUTION|>--- conflicted
+++ resolved
@@ -161,34 +161,6 @@
             , cache)
 
 -- | Insert a node into a NodeTree
-<<<<<<< HEAD
-insert :: (Serialize i, Eq i) => NodeTree i -> Node i -> NodeTree i
-insert tree node = trace ("inserting " ++ show (peer node)) $ if applyAt tree (nodeId node) needsSplit
-                   -- Split the tree before inserting, when it makes sense
-                   then let splitTree = trace ("need split " ++ show (peer node)) split tree . nodeId $ node
-                        in insert splitTree node
-                   -- Insert the node
-                   else modifyAt tree (nodeId node) doInsert
-
-    where needsSplit depth valid (nodes, _) =
-            let maxDepth = (length . toByteStruct . nodeId $ node) - 1
-            in  -- A new node will be inserted
-                node `notElem` map fst nodes &&
-                -- The bucket is full
-                length nodes >= k &&
-                -- The bucket may be split
-                (depth < 5 || valid) && depth <= maxDepth
-
-          doInsert _ _ b@(nodes, cache)
-            -- Refresh an already existing node
-            | node `elem` map fst nodes = trace ("refresh " ++ show (peer node)) $ refresh node b
-            -- Simply insert the node, if the bucket isn't full
-            | length nodes < k = trace ("simple " ++ show (peer node)) $ Bucket ((node, 0):nodes, cache)
-            -- Move the node to the first spot, if it's already cached
-            | node `elem` cache = trace ("to_cache " ++ show (peer node)) $ Bucket (nodes, node : L.delete node cache)
-            -- Cache the node and drop older ones, if necessary
-            | otherwise = trace ("otherwise " ++ show (peer node)) $ Bucket (nodes, node : take 4 cache)
-=======
 insert :: (Serialize i, Eq i) => NodeTree i -> Node i -> WithConfig (NodeTree i)
 insert tree node = do
     k <- k <$> getConfig
@@ -219,8 +191,6 @@
          in flip insert node =<< splitTree
     -- Insert the node
     else modifyAt tree (nodeId node) doInsert
-
->>>>>>> 61825df0
 
 -- | Split the KBucket the specified id would reside in into two and return a
 --   Split NodeTreeElem
@@ -310,7 +280,7 @@
           -- Else go right first
           go (True:is)  (Split left right) = go is right . go is left
           go _          (Split _    _    ) = error "toView: unexpected Split"
-          go _          (Bucket (b, cache))    = trace ("bucket: " ++ show (map (peer.fst) b) ++ " cached: " ++ show (map peer cache)) (map fst b :)
+          go _          (Bucket (b, _))    = (map fst b :)
 
 -- | Turn the NodeTree into a list of nodes
 toList :: NodeTree i -> [Node i]
